--- conflicted
+++ resolved
@@ -1,12 +1,9 @@
 import os
 
-<<<<<<< HEAD
-=======
 import gym
 from sb3_contrib import TQC
 from sb3_contrib.common.wrappers import TimeFeatureWrapper
 
->>>>>>> 7d6c3de0
 from stable_baselines3 import *
 from stable_baselines3.common.env_util import make_vec_env
 
